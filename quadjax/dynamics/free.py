import jax
import chex
from jax import numpy as jnp
from functools import partial

from quadjax.dynamics.dataclass import EnvParams3D, EnvState3D, Action3D, EnvParams2D, EnvState2D, Action2D
from quadjax.dynamics import geom, utils

def get_free_bodyrate_dynamics_2d():
    @jax.jit
    def quad_dynamics(x:jnp.ndarray, u:jnp.ndarray, params: EnvParams2D):
        thrust = u[0]
        roll_dot = u[1]

        r = x[:2] # position in world frame
        q = x[2] # roll in world frame
        v = x[3:5] # velocity in world frame

        Q = jnp.array([[jnp.cos(q), -jnp.sin(q)], [jnp.sin(q), jnp.cos(q)]]) # quaternion to rotation matrix

        # dynamics
        v_dot = jnp.asarray([0, -params.g]) + 1.0 / params.m * (Q @ jnp.asarray([0, thrust]))

        # return
        x_dot = jnp.asarray([*v, roll_dot, *v_dot])

        return x_dot

    @jax.jit
    def dynamics_fn(x: jnp.ndarray, u: jnp.ndarray, params: EnvParams2D, dt: float) -> jnp.ndarray:    
        f = quad_dynamics
        k1 = f(x, u, params)
        k2 = f(x + k1 * dt / 2, u, params)
        k3 = f(x + k2 * dt / 2, u, params)
        k4 = f(x + k3 * dt, u, params)
        x_new = x + (k1 + 2 * k2 + 2 * k3 + k4) / 6 * dt
        roll = x_new[2]
        roll_normed = utils.angle_normalize(roll)
        return x_new.at[2].set(roll_normed)

    @jax.jit
    def step_fn(env_params: EnvParams2D, env_state: EnvState2D, env_action: Action2D):
        u = jnp.asarray([env_action.thrust, env_action.roll_dot])
        x = jnp.asarray([*env_state.pos, env_state.roll, *env_state.vel])

        # rk4
        x_new = dynamics_fn(x, u, env_params, env_params.dt)
        pos = x_new[:2]
        roll = x_new[2]
        vel = x_new[3:5]
        roll_rate = x_new[5]

        # step
        time = env_state.time + 1

        # trajectory
        pos_tar = env_state.pos_traj[time]
        vel_tar = env_state.vel_traj[time]

        # debug value
        last_thrust = env_action.thrust
        last_roll_dot = env_action.roll_dot

        env_state = env_state.replace(
            # drone
            pos=pos, vel=vel, roll=roll, roll_dot=roll_rate,
            # trajectory
            pos_tar=pos_tar, vel_tar=vel_tar,
            # debug value
            last_thrust=last_thrust, last_roll_dot=last_roll_dot,
            # step
            time=time,  
        )

        return env_state

    return step_fn, dynamics_fn

def get_free_dynamics_3d():
    # H = jnp.vstack((jnp.eye(3), jnp.zeros((1, 3))))

    @jax.jit
    def quad_dynamics(x:jnp.ndarray, u:jnp.ndarray, params: EnvParams3D):
        # NOTE: u is normalized thrust and torque [-1, 1]
        # thrust = (u[0] + 1.0) / 2.0 * params.max_thrust
        # torque = u[1:4] * params.max_torque
        thrust = u[0]
        torque = u[1:4]

        r = x[:3] # position in world frame
        q = x[3:7] / jnp.linalg.norm(x[3:7]) # quaternion in world frame
        v = x[7:10] # velocity in body frame
        omega = x[10:13] # angular velocity in body frame
        Q = geom.qtoQ(q) # quaternion to rotation matrix

        # dynamics
        r_dot = Q @ v
        q_dot = 0.5 * geom.L(q) @ geom.H @ omega
        v_dot = Q.T @ jnp.asarray([0, 0, -params.g]) + 1.0 / params.m * jnp.asarray([0, 0, thrust]) - geom.hat(omega) @ v
        omega_dot = jnp.linalg.inv(params.I) @ (torque - geom.hat(omega) @ params.I @ omega)

        # return
        x_dot = jnp.concatenate([r_dot, q_dot, v_dot, omega_dot])
        return x_dot

    @jax.jit
    def quad_dynamics_rk4(x: jnp.ndarray, u: jnp.ndarray, params: EnvParams3D, dt: float) -> jnp.ndarray:    
        f = quad_dynamics
        k1 = f(x, u, params)
        k2 = f(x + k1 * dt / 2, u, params)
        k3 = f(x + k2 * dt / 2, u, params)
        k4 = f(x + k3 * dt, u, params)
        x_new = x + (k1 + 2 * k2 + 2 * k3 + k4) / 6 * dt
        return x_new.at[3:7].set(x_new[3:7] / jnp.linalg.norm(x_new[3:7]))

    @jax.jit
    def free_dynamics_3d(env_params: EnvParams3D, env_state: EnvState3D, env_action: Action3D):
        # dynamics NOTE: u is normalized thrust and torque [-1, 1]
        # thrust_normed = env_action.thrust/env_params.max_thrust * 2.0 - 1.0
        # torque_normed = env_action.torque / env_params.max_torque
        u = jnp.concatenate([jnp.array([env_action.thrust]), env_action.torque])
        x = jnp.concatenate([env_state.pos, env_state.quat, env_state.vel, env_state.omega])

        # rk4
        x_new = quad_dynamics_rk4(x, u, env_params, env_params.dt)
        pos = x_new[:3]
        quat = x_new[3:7] / jnp.linalg.norm(x_new[3:7])
        vel = x_new[7:10]
        omega = x_new[10:13]

        # step
        time = env_state.time + 1

        # trajectory
        pos_tar = env_state.pos_traj[time]
        vel_tar = env_state.vel_traj[time]

        # debug value
        last_thrust = env_action.thrust
        last_torque = env_action.torque

        env_state = env_state.replace(
            # drone
            pos=pos, vel=vel, omega=omega, quat=quat,
            # trajectory
            pos_tar=pos_tar, vel_tar=vel_tar,
            # debug value
            last_thrust=last_thrust, last_torque=last_torque,
            # step
            time=time,  
        )

        return env_state

    return free_dynamics_3d, quad_dynamics_rk4

def get_free_dynamics_3d_bodyrate(disturb_type:str='periodic'):
    # H = jnp.vstack((jnp.eye(3), jnp.zeros((1, 3))))

    @jax.jit
    def period_disturb(disturb_key: chex.PRNGKey, params: EnvParams3D, state: EnvState3D):
        time = state.time
        disturb = jnp.where(time % params.disturb_period == 0, jax.random.uniform(disturb_key, shape=(3,), minval=-params.disturb_scale, maxval=params.disturb_scale)
                            , state.f_disturb)
        return disturb
    
    @jax.jit
    def sin_disturb(disturb_key: chex.PRNGKey, params: EnvParams3D, state: EnvState3D):
        time = state.time
        # random_phase = jnp.where(time % params.max_steps_in_episode == 0, jax.random.uniform(disturb_key, shape=(3,), minval=0, maxval=2*jnp.pi)
                            # , state.f_disturb)
        scale = params.disturb_params[:3] * params.disturb_scale
        period = params.disturb_params[:3] * (params.disturb_period/3) + params.disturb_period
        phase = params.disturb_params[3:6] * 2 * jnp.pi
        disturb = scale * jnp.sin(2*jnp.pi/period*time+phase)
        return disturb
    
    @jax.jit
<<<<<<< HEAD
    def drag_disturb(disturb_key: chex.PRNGKey, params: EnvParams3D, state: EnvState3D):
        # time = state.time
        rel_vel = state.vel - params.disturb_params[:3] * 0.5
        disturb = -jnp.abs(params.disturb_scale) * rel_vel * jnp.abs(rel_vel) / (1.5**2)
=======
    def drag_disturb(disturb_key: chex.PRNGKey, params: EnvParams3D, time: int, state: EnvState3D):
        disturb = -jnp.abs(params.disturb_scale) * state.vel * jnp.abs(state.vel) / (1.5**2)
>>>>>>> 5674cdc4
        return disturb
    
    if disturb_type == 'periodic':
        disturb_func = period_disturb
    elif disturb_type == 'sin':
        disturb_func = sin_disturb
    elif disturb_type == 'drag':
        disturb_func = drag_disturb

    @jax.jit
    def quad_dynamics_bodyrate(x:jnp.ndarray, u:jnp.ndarray, params: EnvParams3D, dt: float):
        # x: state [r, q, v, omega]
        # NOTE: u is normalized thrust and torque [-1, 1]
        # thrust = (u[0] + 1.0) / 2.0 * params.max_thrust
        # torque = u[1:4] * params.max_torque
        u = u * params.action_scale

        thrust = u[0]
        omega_tar = u[1:4]

        r = x[:3] # position in world frame
        q = x[3:7] / jnp.linalg.norm(x[3:7]) # quaternion in world frame
        v = x[7:10] # velocity in world frame
        omega = x[10:13] # angular velocity in body frame
        f_disturb = x[13:16] # disturbance in world frame
        Q = geom.qtoQ(q) # quaternion to rotation matrix

        # dynamics
        r_dot = v
        q_dot = 0.5 * geom.L(q) @ geom.H @ omega
        v_dot = jnp.asarray([0, 0, -params.g]) + 1.0 / params.m * (Q @ jnp.asarray([0, 0, thrust]) + f_disturb)

        # integrate
        r_new = r + r_dot * dt
        q_new = q + q_dot * dt
        v_new = v + v_dot * dt
        omega_new = params.alpha_bodyrate * (omega) + (1-params.alpha_bodyrate) * omega_tar
        f_disturb_new = f_disturb

        # return
        x_new = jnp.concatenate([r_new, q_new, v_new, omega_new, f_disturb_new])
        return x_new

    @jax.jit
    def free_dynamics_3d_bodyrate(env_params: EnvParams3D, env_state: EnvState3D, env_action: Action3D, key:chex.PRNGKey):
        # dynamics NOTE: u is normalized thrust and torque [-1, 1]
        # thrust_normed = env_action.thrust/env_params.max_thrust * 2.0 - 1.0
        # torque_normed = env_action.torque / env_params.max_torque
        # NOTE hack here, just convert torque to omega
        omega_tar = env_action.torque / env_params.max_torque * env_params.max_omega
        u = jnp.concatenate([jnp.array([env_action.thrust]), omega_tar])
        x = jnp.concatenate([env_state.pos, env_state.quat, env_state.vel, env_state.omega, env_state.f_disturb])

        x_new = quad_dynamics_bodyrate(x, u, env_params, env_params.dt)
        pos = x_new[:3]
        quat = x_new[3:7] / jnp.linalg.norm(x_new[3:7])
        vel = x_new[7:10]
        omega = x_new[10:13]

        # update disturbance
        disturb_key, key = jax.random.split(key)

        # generate period disturbance
        f_disturb = disturb_func(disturb_key, env_params, env_state)

        # step
        time = env_state.time + 1
        
        # generate 3d sinusoidal disturbance with period and scale and random phase
        # random_phase = jax.random.uniform(disturb_key, shape=(3,), minval=0, maxval=2*jnp.pi)
        # f_disturb = env_params.disturb_scale * jnp.sin(2*jnp.pi/env_params.disturb_period*time + random_phase)
        
        # generate disturbance w.r.t. speed
        # f_disturb = env_params.disturb_scale * env_state.vel * jnp.linalg.norm(env_state.vel) / (1.5**2)

        # trajectory
        pos_tar = env_state.pos_traj[time]
        vel_tar = env_state.vel_traj[time]
        acc_tar = env_state.acc_traj[time]

        # debug value
        last_thrust = env_action.thrust
        last_torque = env_action.torque

        # adaptation trajectory history information
        vel_hist = jnp.concatenate([env_state.vel_hist[1:], jnp.expand_dims(env_state.vel, axis=0)])
        omega_hist = jnp.concatenate([env_state.omega_hist[1:], jnp.expand_dims(env_state.omega, axis=0)])
        action = jnp.concatenate([jnp.asarray([env_action.thrust])/env_params.max_thrust*2.0-1.0, env_action.torque/env_params.max_torque])
        action_hist = jnp.concatenate([env_state.action_hist[1:], jnp.expand_dims(action, axis=0)])

        env_state = env_state.replace(
            # drone
            pos=pos, vel=vel, omega=omega, quat=quat,
            # trajectory
            pos_tar=pos_tar, vel_tar=vel_tar, acc_tar=acc_tar, 
            # debug value
            last_thrust=last_thrust, last_torque=last_torque,
            # step
            time=time,  
            # disturbance
            f_disturb=f_disturb,
            # adaptation trajectory history information
            vel_hist=vel_hist, omega_hist=omega_hist, action_hist=action_hist,
        )

        return env_state

    return free_dynamics_3d_bodyrate, quad_dynamics_bodyrate

def get_free_dynamics_3d_disturbance(d_func):
    # H = jnp.vstack((jnp.eye(3), jnp.zeros((1, 3))))

    @partial(jax.jit, static_argnames=['d_func'])
    def quad_dynamics(x:jnp.ndarray, u:jnp.ndarray, params: EnvParams3D, d_func):
        # NOTE: u is normalized thrust and torque [-1, 1]
        # thrust = (u[0] + 1.0) / 2.0 * params.max_thrust
        # torque = u[1:4] * params.max_torque
        thrust = u[0]
        torque = u[1:4]
        
        d = d_func(x, u, params)
        d_f = d[0:3]
        d_t = d[3:6]

        r = x[:3] # position in world frame
        q = x[3:7] / jnp.linalg.norm(x[3:7]) # quaternion in world frame
        v = x[7:10] # velocity in body frame
        omega = x[10:13] # angular velocity in body frame
        Q = geom.qtoQ(q) # quaternion to rotation matrix

        # dynamics
        r_dot = Q @ v
        q_dot = 0.5 * geom.L(q) @ geom.H @ omega
        v_dot = Q.T @ jnp.asarray([0, 0, -params.g]) + 1.0 / params.m * jnp.asarray([0, 0, thrust]) - geom.hat(omega) @ v + d_f
        omega_dot = jnp.linalg.inv(params.I) @ (torque - geom.hat(omega) @ params.I @ omega) + d_t

        # return
        x_dot = jnp.concatenate([r_dot, q_dot, v_dot, omega_dot])
        return x_dot

    @partial(jax.jit, static_argnames=['d_func'])
    def quad_dynamics_rk4(x: jnp.ndarray, u: jnp.ndarray, params: EnvParams3D, dt: float, d_func) -> jnp.ndarray:    
        f = lambda x, u, p: quad_dynamics(x, u, p, d_func)
        k1 = f(x, u, params)
        k2 = f(x + k1 * dt / 2, u, params)
        k3 = f(x + k2 * dt / 2, u, params)
        k4 = f(x + k3 * dt, u, params)
        x_new = x + (k1 + 2 * k2 + 2 * k3 + k4) / 6 * dt
        return x_new.at[3:7].set(x_new[3:7] / jnp.linalg.norm(x_new[3:7]))

    @partial(jax.jit, static_argnames=['d_func'])
    def free_dynamics_3d(env_params: EnvParams3D, env_state: EnvState3D, env_action: Action3D, d_func):
        # dynamics NOTE: u is normalized thrust and torque [-1, 1]
        # thrust_normed = env_action.thrust/env_params.max_thrust * 2.0 - 1.0
        # torque_normed = env_action.torque / env_params.max_torque
        u = jnp.concatenate([jnp.array([env_action.thrust]), env_action.torque])
        x = jnp.concatenate([env_state.pos, env_state.quat, env_state.vel, env_state.omega])

        # rk4
        x_new = quad_dynamics_rk4(x, u, env_params, env_params.dt, d_func)
        pos = x_new[:3]
        quat = x_new[3:7] / jnp.linalg.norm(x_new[3:7])
        vel = x_new[7:10]
        omega = x_new[10:13]

        # step
        time = env_state.time + 1

        # trajectory
        pos_tar = env_state.pos_traj[time]
        vel_tar = env_state.vel_traj[time]

        # debug value
        last_thrust = env_action.thrust
        last_torque = env_action.torque

        env_state = env_state.replace(
            # drone
            pos=pos, vel=vel, omega=omega, quat=quat,
            # trajectory
            pos_tar=pos_tar, vel_tar=vel_tar,
            # debug value
            last_thrust=last_thrust, last_torque=last_torque,
            # step
            time=time,  
        )

        return env_state

    return partial(free_dynamics_3d, d_func=d_func), partial(quad_dynamics_rk4, d_func=d_func)<|MERGE_RESOLUTION|>--- conflicted
+++ resolved
@@ -162,6 +162,7 @@
         time = state.time
         disturb = jnp.where(time % params.disturb_period == 0, jax.random.uniform(disturb_key, shape=(3,), minval=-params.disturb_scale, maxval=params.disturb_scale)
                             , state.f_disturb)
+                            , state.f_disturb)
         return disturb
     
     @jax.jit
@@ -176,15 +177,10 @@
         return disturb
     
     @jax.jit
-<<<<<<< HEAD
     def drag_disturb(disturb_key: chex.PRNGKey, params: EnvParams3D, state: EnvState3D):
         # time = state.time
         rel_vel = state.vel - params.disturb_params[:3] * 0.5
         disturb = -jnp.abs(params.disturb_scale) * rel_vel * jnp.abs(rel_vel) / (1.5**2)
-=======
-    def drag_disturb(disturb_key: chex.PRNGKey, params: EnvParams3D, time: int, state: EnvState3D):
-        disturb = -jnp.abs(params.disturb_scale) * state.vel * jnp.abs(state.vel) / (1.5**2)
->>>>>>> 5674cdc4
         return disturb
     
     if disturb_type == 'periodic':
