import jax
import jax.numpy as jnp
from jax import lax
from gymnax.environments import spaces
from typing import Tuple, Optional
import chex
from functools import partial
from dataclasses import dataclass as pydataclass
import tyro
import pickle
import time as time_module
import numpy as np

import quadjax
from quadjax import controllers
from quadjax.dynamics import utils
from quadjax.dynamics import free
from quadjax.dynamics.dataclass import EnvParams3D, EnvState3D, Action3D
from quadjax.envs.base import BaseEnvironment

# for debug purpose
from icecream import install
install()


class Quad3D(BaseEnvironment):
    """
    JAX Compatible version of Quad3D-v0 OpenAI gym environment. Source:
    github.com/openai/gym/blob/master/gym/envs/classic_control/Quad3D.py
    """

    def __init__(self, task: str = "tracking", dynamics: str = 'free', obs_type: str = 'quad', enable_randomizer: bool = True, lower_controller: str = 'base', disturb_type: str='periodic'):
        super().__init__()
        self.task = task
        # reference trajectory function
        if task == "tracking":
            self.generate_traj = partial(utils.generate_lissa_traj, self.default_params.max_steps_in_episode, self.default_params.dt)
            self.reward_fn = utils.tracking_penyaw_reward_fn
        elif task == "tracking_zigzag":
            self.generate_traj = partial(utils.generate_zigzag_traj, self.default_params.max_steps_in_episode, self.default_params.dt)
            self.reward_fn = utils.tracking_penyaw_reward_fn
        elif task in "jumping":
            self.generate_traj = partial(utils.generate_fixed_traj, self.default_params.max_steps_in_episode, self.default_params.dt)
            self.reward_fn = utils.jumping_reward_fn
        elif task == 'hovering':
            self.generate_traj = partial(utils.generate_fixed_traj, self.default_params.max_steps_in_episode, self.default_params.dt)
            self.reward_fn = utils.tracking_reward_fn
        else:
            raise NotImplementedError
        # dynamics function
        if dynamics == 'free':
            self.step_fn, self.dynamics_fn = free.get_free_dynamics_3d()
        elif dynamics == 'dist_constant':
            self.step_fn, self.dynamics_fn = free.get_free_dynamics_3d_disturbance(utils.constant_disturbance)
        elif dynamics == 'bodyrate':
            self.step_fn, self.dynamics_fn = free.get_free_dynamics_3d_bodyrate(disturb_type=disturb_type)
        else:
            raise NotImplementedError
        # lower-level controller
        if lower_controller == 'base':
            self.default_control_params = 0.0
            def base_controller_fn(obs, state, env_params, rng_act, input_action):
                return input_action, None, state
            self.control_fn = base_controller_fn
        elif lower_controller == 'l1':
            self.default_control_params = controllers.L1Params()
            controller = controllers.L1Controller(self, self.default_control_params)
            def l1_control_fn(obs, state, env_params, rng_act, input_action):
                action_l1, control_params, _ = controller(obs, state, env_params, rng_act, state.control_params, 0.0)
                state = state.replace(control_params=control_params)
                return (action_l1 + input_action), None, state
            self.control_fn = l1_control_fn
        elif lower_controller == 'l1_esitimate_only':
            self.default_control_params = controllers.L1Params()
            controller = controllers.L1Controller(self, self.default_control_params)
            def l1_esitimate_only_control_fn(obs, state, env_params, rng_act, input_action):
                _, control_params, _ = controller(obs, state, env_params, rng_act, state.control_params, 0.0)
                state = state.replace(control_params=control_params)
                return input_action, None, state
            self.control_fn = l1_esitimate_only_control_fn
        elif lower_controller == 'nlac':
            self.default_control_params = controllers.NLACParams()
            controller = controllers.NLAdaptiveController(self, self.default_control_params)
            def nlac_control_fn(obs, state, env_params, rng_act, input_action):
                action_nlac, control_params, _ = controller(obs, state, env_params, rng_act, state.control_params, 0.0)
                state = state.replace(control_params=control_params)
                return (action_nlac + input_action), None, state
            self.control_fn = nlac_control_fn
        elif lower_controller == 'nlac_esitimate_only':
            self.default_control_params = controllers.NLACParams()
            controller = controllers.NLAdaptiveController(self, self.default_control_params)
            def nlac_esitimate_only_control_fn(obs, state, env_params, rng_act, input_action):
                _, control_params, _ = controller(obs, state, env_params, rng_act, state.control_params, 0.0)
                state = state.replace(control_params=control_params)
                return input_action, None, state
            self.control_fn = nlac_esitimate_only_control_fn
        else:
            raise NotImplementedError
        # sampling function
        if enable_randomizer:
            def sample_random_params(key: chex.PRNGKey) -> EnvParams3D:
                param_key = jax.random.split(key)[0]
                rand_val = jax.random.uniform(param_key, shape=(12,), minval=-1.0, maxval=1.0) # DEBUG * 0.0

                params = self.default_params
                m = params.m_mean + rand_val[0] * params.m_std
                I_diag = params.I_diag_mean + rand_val[1:4] * params.I_diag_std
                I = jnp.diag(I_diag)
                action_scale = params.action_scale_mean + rand_val[4] * params.action_scale_std
                alpha_bodyrate = params.alpha_bodyrate_mean + rand_val[5] * params.alpha_bodyrate_std

                disturb_params = rand_val[6:12] * params.disturb_scale

                return EnvParams3D(m=m, I=I, action_scale=action_scale, alpha_bodyrate=alpha_bodyrate, disturb_params=disturb_params)
            self.sample_params = sample_random_params
        else:
            def sample_default_params(key: chex.PRNGKey) -> EnvParams3D:
                disturb_params = jax.random.uniform(key, shape=(6,), minval=-1.0, maxval=1.0)
                return EnvParams3D(disturb_params=disturb_params)
            self.sample_params = sample_default_params
        # observation function
        if obs_type == 'quad_params':
            self.get_obs = self.get_obs_quad_params
            self.obs_dim = 28 + self.default_params.traj_obs_len * 6
        elif obs_type == 'quad':
            self.get_obs = self.get_obs_quadonly
            self.obs_dim = 19 + self.default_params.traj_obs_len * 6
        elif obs_type == 'quad_l1':
            assert 'l1' in lower_controller, "quad_l1 obs_type only works with l1 lower controller"
            self.get_obs = self.get_obs_quad_l1
            self.obs_dim = 25 + self.default_params.traj_obs_len * 6
        elif obs_type == 'quad_nlac':
            assert 'nlac' in lower_controller, "quad_nlac obs_type only works with nlac lower controller"
            self.get_obs = self.get_obs_quad_nlac
<<<<<<< HEAD
            self.obs_dim = 31 + self.default_params.traj_obs_len * 6
=======
            self.obs_dim = 37 + self.default_params.traj_obs_len * 6
>>>>>>> 5674cdc4
        else:
            raise NotImplementedError
        # equibrium point
        self.equib = jnp.array([0.0]*6+[1.0]+[0.0]*6)
        # RL parameters
        self.action_dim = 4
        self.adapt_obs_dim = 22 * self.default_params.adapt_horizon
        self.param_obs_dim = 9


    '''
    environment properties
    '''
    @property
    def default_params(self) -> EnvParams3D:
        """Default environment parameters for Quad3D-v0."""
        return EnvParams3D()

    def action_space(self, params: Optional[EnvParams3D] = None) -> spaces.Box:
        """Action3D space of the environment."""
        if params is None:
            params = self.default_params
        return spaces.Box(
            low=-1.0,
            high=1.0,
            shape=(4,),
            dtype=jnp.float32,
        )

    def observation_space(self, params: EnvParams3D) -> spaces.Box:
        """Observation space of the environment."""
        # NOTE: use default params for jax limitation
        return spaces.Box(
            -1.0,
            1.0,
            shape=(19 + self.default_params.traj_obs_len * 6 + 12,),
            dtype=jnp.float32,
        )


    '''
    key methods
    '''
    def step_env(
        self,
        key: chex.PRNGKey,
        state: EnvState3D,
        action: jnp.ndarray,
        params: EnvParams3D,
    ) -> Tuple[chex.Array, EnvState3D, float, bool, dict]:
        action = jnp.clip(action, -1.0, 1.0)
        sub_action, _, state = self.control_fn(None, state, params, key, action)
        next_state = self.raw_step(key, state, sub_action, params)
        return self.get_obs_state_reward_done_info(state, next_state, params)

    def step_env_wocontroller(
        self,
        key: chex.PRNGKey,
        state: EnvState3D,
        sub_action: jnp.ndarray,
        params: EnvParams3D,
    ) -> Tuple[chex.Array, EnvState3D, float, bool, dict]:
        return self.step_env(key, state, sub_action, params)
    
    def raw_step(
        self,
        key: chex.PRNGKey,
        state: EnvState3D,
        sub_action: jnp.ndarray,
        params: EnvParams3D,
    ) -> EnvState3D:
        sub_action = jnp.clip(sub_action, -1.0, 1.0)
        thrust = (sub_action[0] + 1.0) / 2.0 * params.max_thrust
        torque = sub_action[1:] * params.max_torque
        env_action = Action3D(thrust=thrust, torque=torque)
        return self.step_fn(params, state, env_action, key)
    
    def get_obs_state_reward_done_info(
        self,
        state: EnvState3D,
        next_state: EnvState3D, 
        params: EnvParams3D,
    ) -> Tuple[chex.Array, EnvState3D, float, bool, dict]:
        reward = self.reward_fn(state, params)
        done = self.is_terminal(state, params)
        return (
            lax.stop_gradient(self.get_obs(next_state, params)),
            lax.stop_gradient(next_state),
            reward,
            done,
            {
                "discount": self.discount(next_state, params),
                "err_pos": jnp.linalg.norm(state.pos_tar - state.pos),
                "err_vel": jnp.linalg.norm(state.vel_tar - state.vel),
                "obs_param": self.get_obs_paramsonly(state, params),
                "obs_adapt": self.get_obs_adapt_hist(state, params),
            },
        )

    def reset_env(
        self, key: chex.PRNGKey, params: EnvParams3D
    ) -> Tuple[chex.Array, EnvState3D]:
        """Reset environment state by sampling theta, theta_dot."""
        traj_key, disturb_key, key = jax.random.split(key, 3)
        # generate reference trajectory by adding a few sinusoids together
        pos_traj, vel_traj, acc_traj = self.generate_traj(traj_key)
        zeros3 = jnp.zeros(3, dtype=jnp.float32)
        vel_hist = jnp.zeros((self.default_params.adapt_horizon+2, 3), dtype=jnp.float32)
        omega_hist = jnp.zeros((self.default_params.adapt_horizon+2, 3), dtype=jnp.float32)
        action_hist = jnp.zeros((self.default_params.adapt_horizon+2, 4), dtype=jnp.float32)
        state = EnvState3D(
            # drone
            pos=zeros3,
            vel=zeros3,
            omega=zeros3,
            omega_tar=zeros3,
            quat=jnp.concatenate([zeros3, jnp.array([1.0])]),
            # object
            pos_obj=zeros3,vel_obj=zeros3,
            # hook
            pos_hook=zeros3,vel_hook=zeros3,
            # rope
            l_rope=0.0,zeta=zeros3,zeta_dot=zeros3,
            f_rope=zeros3,f_rope_norm=0.0,
            # trajectory
            pos_tar=pos_traj[0],vel_tar=vel_traj[0],acc_tar=acc_traj[0],
            pos_traj=pos_traj,vel_traj=vel_traj,acc_traj=acc_traj, 
            # debug value
            last_thrust=0.0,last_torque=zeros3,
            # step
            time=0,
            # disturbance
            f_disturb=jax.random.uniform(disturb_key, shape=(3,), minval=-params.disturb_scale, maxval=params.disturb_scale),
            # trajectory information for adaptation
            vel_hist=vel_hist,omega_hist=omega_hist,action_hist=action_hist,
            # control parameters
            control_params=self.default_control_params,
        )
        info = {
            "discount": self.discount(state, params),
            "err_pos": jnp.linalg.norm(state.pos_tar - state.pos),
            "err_vel": jnp.linalg.norm(state.vel_tar - state.vel),
            "obs_param": self.get_obs_paramsonly(state, params),
            "obs_adapt": self.get_obs_adapt_hist(state, params),
        }
        return self.get_obs(state, params), info, state
    
    @partial(jax.jit, static_argnums=(0,))
    def get_obs_quadonly(self, state: EnvState3D, params: EnvParams3D) -> chex.Array:
        """Return angle in polar coordinates and change."""
        # future trajectory observation
        traj_obs_len = self.default_params.traj_obs_len
        traj_obs_gap = self.default_params.traj_obs_gap
        # Generate the indices
        indices = state.time + 1 + jnp.arange(traj_obs_len) * traj_obs_gap
        obs_elements = [
            # drone
            state.pos,
            state.vel,
            state.quat,
            state.omega,  # 3*3+4=13
            # trajectory
            state.pos_tar,
            state.vel_tar,  # 3*2=6
            state.pos_traj[indices].flatten(), 
            state.vel_traj[indices].flatten(), 
        ]  # 13+6=19
        obs = jnp.concatenate(obs_elements, axis=-1)

        return obs

    @partial(jax.jit, static_argnums=(0,))
    def get_obs_adapt_hist(self, state: EnvState3D, params: EnvParams3D) -> chex.Array:
        vel_hist = state.vel_hist
        omega_hist = state.omega_hist
        action_hist = state.action_hist

        dvel_hist = jnp.diff(vel_hist, axis=0)
        ddvel_hist = jnp.diff(dvel_hist, axis=0)
        domega_hist = jnp.diff(omega_hist, axis=0)
        ddomega_hist = jnp.diff(domega_hist, axis=0)

        horizon = self.default_params.adapt_horizon
        obs_elements = [
            vel_hist[-horizon:].flatten(),
            omega_hist[-horizon:].flatten(),
            action_hist[-horizon:].flatten(),
            dvel_hist[-horizon:].flatten(),
            ddvel_hist[-horizon:].flatten(),
            domega_hist[-horizon:].flatten(),
            ddomega_hist[-horizon:].flatten(),
        ]

        obs = jnp.concatenate(obs_elements, axis=-1)

        return obs

    
    @partial(jax.jit, static_argnums=(0,))
    def get_obs_paramsonly(self, state: EnvState3D, params: EnvParams3D) -> chex.Array:
        obs_elements = [
            # parameter observation
            # I
            (params.I.diagonal()- params.I_diag_mean)/params.I_diag_std,
            # disturbance
            (state.f_disturb)/params.disturb_scale,
            jnp.array(
                [
                    # mass
                    (params.m - params.m_mean)/params.m_std,
                    # action_scale
                    (params.action_scale - params.action_scale_mean)/params.action_scale_std,
                    # 1st order alpha
                    (params.alpha_bodyrate - params.alpha_bodyrate_mean)/params.alpha_bodyrate_std,
                ]
            )
        ]  # 13+6=19
        obs = jnp.concatenate(obs_elements, axis=-1)
        return obs
    
    @partial(jax.jit, static_argnums=(0,))
    def get_obs_l1only(self, state: EnvState3D, params: EnvParams3D) -> chex.Array:
        obs_elements = [
            # l1 observation
            state.control_params.vel_hat,
            state.control_params.d_hat,
        ]
        obs = jnp.concatenate(obs_elements, axis=-1)
        return obs
    
    @partial(jax.jit, static_argnums=(0,))
    def get_obs_nlaconly(self, state: EnvState3D, params: EnvParams3D) -> chex.Array:
        obs_elements = [
            # nlac observation
            state.control_params.vel_hat,
            state.control_params.a_hat,
            state.control_params.d_hat,
        ]
        obs = jnp.concatenate(obs_elements, axis=-1)
        return obs
    
    @partial(jax.jit, static_argnums=(0,))
    def get_obs_quad_params(self, state: EnvState3D, params: EnvParams3D) -> chex.Array:
        quad_obs = self.get_obs_quadonly(state, params)
        param_obs = self.get_obs_paramsonly(state, params)
        return jnp.concatenate([quad_obs, param_obs], axis=-1)
    
    @partial(jax.jit, static_argnums=(0,))
    def get_obs_quad_l1(self, state: EnvState3D, params: EnvParams3D) -> chex.Array:
        quad_obs = self.get_obs_quadonly(state, params)
        l1_obs = self.get_obs_l1only(state, params)
        return jnp.concatenate([quad_obs, l1_obs], axis=-1)

    @partial(jax.jit, static_argnums=(0,))
    def get_obs_quad_nlac(self, state: EnvState3D, params: EnvParams3D) -> chex.Array:
        quad_obs = self.get_obs_quadonly(state, params)
        nlac_obs = self.get_obs_nlaconly(state, params)
        return jnp.concatenate([quad_obs, nlac_obs], axis=-1)

    @partial(jax.jit, static_argnums=(0,))
    def is_terminal(self, state: EnvState3D, params: EnvParams3D) -> bool:
        """Check whether state is terminal."""
        # Check number of steps in episode termination condition
        done = (state.time >= params.max_steps_in_episode) \
            | (jnp.abs(state.pos) > 3.0).any() \
            | (jnp.abs(state.pos_obj) > 3.0).any() \
            | (jnp.abs(state.omega) > 100.0).any()
        return done

def eval_env(env: Quad3D, controller, control_params, total_steps = 3000, filename = ''):
    env_num = 8192

    # running environment
    rng = jax.random.PRNGKey(1)
    rng, rng_params = jax.random.split(rng)
    rng_params = jax.random.split(rng_params, env_num)
    env_params = jax.vmap(env.sample_params)(rng_params)

    rng, rng_reset = jax.random.split(rng)
    rng_reset = jax.random.split(rng_reset, env_num)
    obs, info, env_state = jax.vmap(env.reset)(rng_reset, env_params)

    control_params = controller.update_params(env_params, control_params)

    cumulated_err_pos = jnp.zeros(env_num)
    def run_one_step(carry, _):
        obs, env_state, rng, env_params, control_params, info, cumulated_err_pos = carry
        rng, rng_act, rng_step, rng_control = jax.random.split(rng, 4)
        rng_act = jax.random.split(rng_act, env_num)
        action, control_params, control_info = controller(obs, env_state, env_params, rng_act, control_params, info)
        if control_info is not None:
            if 'a_mean' in control_info:
                action = control_info['a_mean']
        rng_step = jax.random.split(rng_step, env_num)
        next_obs, next_env_state, reward, done, info = jax.vmap(env.step)(
            rng_step, env_state, action, env_params)
        # if done, reset environment parameters
        rng, rng_params = jax.random.split(rng)
        rng_params = jax.random.split(rng_params, env_num)
        new_env_params = jax.vmap(env.sample_params)(rng_params)
        def map_fn(done, x, y):
            # reshaped_done = jnp.broadcast_to(done, x.shape)
            indexes = (slice(None),) + (None,) * (len(x.shape) - 1)
            reshaped_done = done[indexes]
            return reshaped_done * x + (1 - reshaped_done) * y
            # return jnp.where(reshaped_done, x, y)
        env_params = jax.tree_map(
            lambda x, y: map_fn(done, x, y), new_env_params, env_params
        )
        cumulated_err_pos = cumulated_err_pos + info['err_pos']
        # if done, reset controller parameters, aviod use if, use lax.cond instead
        # NOTE: controller parameters are not reset here
        # new_control_params = controller.reset()
        # control_params = jax.tree_map(
        #     lambda x, y: map_fn(done, x, y), new_control_params, control_params
        # )
        return (next_obs, next_env_state, rng, env_params, control_params, info, cumulated_err_pos), None
    
    t0 = time_module.time()
    env_rng, rng = jax.random.split(rng)
    env_rng = jax.random.split(env_rng, env_num)
    (obs, env_state, env_rng, env_params, control_params, info, cumulated_err_pos), _ = lax.scan(
        run_one_step, (obs, env_state, rng, env_params, control_params, info, cumulated_err_pos), jnp.arange(total_steps))
    print(f"env running time: {time_module.time()-t0:.2f}s")

    err_pos = cumulated_err_pos / total_steps
    print(f"mean tracking error: {jnp.mean(err_pos):.2f}")

    # save data
    with open(f"{quadjax.get_package_path()}/../results/eval_err_pos_{filename}.pkl", "wb") as f:
        pickle.dump(np.array(err_pos), f)

def render_env(env: Quad3D, controller, control_params, repeat_times = 1, filename = ''):
    # running environment
    rng = jax.random.PRNGKey(1)
    rng, rng_params = jax.random.split(rng)
    env_params = env.sample_params(rng_params)
    # env_params = env.default_params # DEBUG

    state_seq, obs_seq, reward_seq = [], [], []
    control_seq = []
    rng, rng_reset = jax.random.split(rng)
    obs, info, env_state = env.reset(rng_reset, env_params)

    # DEBUG set iniiial state here
    # env_state = env_state.replace(quat = jnp.array([jnp.sin(jnp.pi/4), 0.0, 0.0, jnp.cos(jnp.pi/4)]))
                                  
    control_params = controller.update_params(env_params, control_params)
    n_dones = 0

    t0 = time_module.time()
    while n_dones < repeat_times:
        state_seq.append(env_state)
        rng, rng_act, rng_step = jax.random.split(rng, 3)
        action, control_params, control_info = controller(obs, env_state, env_params, rng_act, control_params, info)
        # manually record certain control parameters into state_seq
        if hasattr(control_params, 'd_hat') and hasattr(control_params, 'vel_hat'):
            control_seq.append({'d_hat': control_params.d_hat, 'vel_hat': control_params.vel_hat})
        if hasattr(control_params, 'a_hat'):
            control_seq.append({'a_hat': control_params.a_hat})
        next_obs, next_env_state, reward, done, info = env.step(
            rng_step, env_state, action, env_params)
        if done:
            rng, rng_params = jax.random.split(rng)
            env_params = env.sample_params(rng_params)
            control_params = controller.update_params(env_params, control_params)
            n_dones += 1

        reward_seq.append(reward)
        obs_seq.append(obs)
        obs = next_obs
        env_state = next_env_state
    print(f"env running time: {time_module.time()-t0:.2f}s")

    t0 = time_module.time()
    # convert state into dict
    state_seq_dict = [s.__dict__ for s in state_seq]
    if len(control_seq) > 0:
        # merge control_seq into state_seq with dict
        for i in range(len(state_seq)):
            state_seq_dict[i] = {**state_seq_dict[i], **control_seq[i]}
    utils.plot_states(state_seq_dict, obs_seq, reward_seq, env_params, filename)
    print(f"plotting time: {time_module.time()-t0:.2f}s")

    # save state_seq (which is a list of EnvState3D:flax.struct.dataclass)
    # get package quadjax path
    
    with open(f"{quadjax.get_package_path()}/../results/state_seq_{filename}.pkl", "wb") as f:
        pickle.dump(state_seq, f)

'''
reward function here. 
'''

@pydataclass
class Args:
    task: str = "hovering" # tracking, tracking_zigzag, hovering
    dynamics: str = 'free'
    controller: str = 'lqr' # fixed
    controller_params: str = ''
    obs_type: str = 'quad'
    debug: bool = False
    mode: str = 'render' # eval, render
    lower_controller: str = 'base'
    noDR: bool = False
    disturb_type: str = 'periodic' # periodic, sin, drag
    name: str = ''

def main(args: Args):
    env = Quad3D(task=args.task, dynamics=args.dynamics, obs_type=args.obs_type, lower_controller=args.lower_controller, enable_randomizer=not args.noDR, disturb_type=args.disturb_type)

    print("starting test...")
    # enable NaN value detection
    # from jax import config
    # config.update("jax_debug_nans", True)
    # with jax.disable_jit():
    if args.controller == 'lqr':
        control_params = controllers.LQRParams(
            Q = jnp.diag(jnp.ones(12)),
            R = 0.03 * jnp.diag(jnp.ones(4)),
            K = jnp.zeros((4, 12)),
        )
        controller = controllers.LQRController(env, control_params = control_params)
    elif args.controller == 'fixed':
        control_params = controllers.FixedParams(
            u = jnp.asarray([0.0, 0.0, 0.0, 0.0]),
        )
        controller = controllers.FixedController(env, control_params = control_params)
    elif args.controller == 'mppi':
        sigma = 0.1
        if args.controller_params == '':
            N = 8192
            H = 64
            lam = 3e-3
        else:
            # parse in format "N{sample_number}_H{horizon}_sigma{sigma}_lam{lam}"
            N = int(args.controller_params.split('_')[0][1:])
            H = int(args.controller_params.split('_')[1][1:])
            lam = float(args.controller_params.split('_')[2][3:])
            print(f'[DEBUG], set controller parameters to be: N={N}, H={H}, lam={lam}')
        if args.debug:
            N = 8
            print(f'[DEBUG], override controller parameters to be: N={N}')
        thrust_hover = env.default_params.m * env.default_params.g
        thrust_hover_normed = (thrust_hover / env.default_params.max_thrust) * 2.0 - 1.0
        a_mean_per_step = jnp.array([thrust_hover_normed, 0.0, 0.0, 0.0]) 
        a_mean = jnp.tile(a_mean_per_step, (H, 1))
        a_cov_per_step = jnp.diag(jnp.array([sigma**2]*env.action_dim))
        a_cov = jnp.tile(a_cov_per_step, (H, 1, 1))
        control_params = controllers.MPPIParams(
            gamma_mean = 1.0,
            gamma_sigma = 0.01,
            discount = 0.9,
            sample_sigma = sigma,
            a_mean = a_mean,
            a_cov = a_cov,
        )
        controller = controllers.MPPIController(env=env, control_params=control_params, N=N, H=H, lam=lam)
    elif args.controller == 'nn':
        from quadjax.train import ActorCritic
        network = ActorCritic(env.action_dim, activation='tanh')
        if args.controller_params == '':
            file_path = "ppo_params_"
        else:
            file_path = f'{args.controller_params}'
        control_params = pickle.load(open(f"{quadjax.get_package_path()}/../results/{file_path}.pkl", "rb"))
        def apply_fn(train_params, last_obs, env_info):
            return network.apply(train_params, last_obs)
        controller = controllers.NetworkController(apply_fn, env, control_params)
    elif args.controller == 'RMA':
        from quadjax.train import ActorCritic, Compressor, Adaptor
        network = ActorCritic(env.action_dim, activation='tanh')
        compressor = Compressor()
        adaptor = Adaptor()
        if args.controller_params == '':
            file_path = "ppo_params_"
        else:
            file_path = f'{args.controller_params}'
        control_params = pickle.load(open(f"{quadjax.get_package_path()}/../results/{file_path}.pkl", "rb"))
        def apply_fn(train_params, last_obs, env_info):
            adapted_last_obs = adaptor.apply(train_params[2], env_info['obs_adapt'])
            obs = jnp.concatenate([last_obs, adapted_last_obs], axis=-1)
            pi, value = network.apply(train_params[0], obs)
            return pi, value
        controller = controllers.NetworkController(apply_fn, env, control_params)
    elif args.controller == 'RMA-expert':
        from quadjax.train import ActorCritic, Compressor, Adaptor
        network = ActorCritic(env.action_dim, activation='tanh')
        compressor = Compressor()
        adaptor = Adaptor()
        if args.controller_params == '':
            file_path = "ppo_params_"
        else:
            file_path = f'{args.controller_params}'
        control_params = pickle.load(open(f"{quadjax.get_package_path()}/../results/{file_path}.pkl", "rb"))
        def apply_fn(train_params, last_obs, env_info):
            compressed_last_obs = compressor.apply(train_params[1], env_info['obs_param'])
            adapted_last_obs = adaptor.apply(train_params[2], env_info['obs_adapt'])
            jax.debug.print('compressed {com}', com = compressed_last_obs)
            jax.debug.print('adapted {ada}', ada = adapted_last_obs)
            obs = jnp.concatenate([last_obs, compressed_last_obs], axis=-1)
            pi, value = network.apply(train_params[0], obs)
            return pi, value
        controller = controllers.NetworkController(apply_fn, env, control_params)
    elif args.controller == 'l1':
        control_params = controllers.L1Params()
        controller = controllers.L1Controller(env, control_params)
    else:
        raise NotImplementedError
    if args.mode == 'eval':
        eval_env(env, controller=controller, control_params=control_params, total_steps=3000, filename=args.name)
    elif args.mode == 'render':
        render_env(env, controller=controller, control_params=control_params, repeat_times=1, filename=args.name)
    else:
        raise NotImplementedError


if __name__ == "__main__":
    main(tyro.cli(Args))<|MERGE_RESOLUTION|>--- conflicted
+++ resolved
@@ -94,6 +94,22 @@
                 state = state.replace(control_params=control_params)
                 return input_action, None, state
             self.control_fn = nlac_esitimate_only_control_fn
+        elif lower_controller == 'nlac':
+            self.default_control_params = controllers.NLACParams()
+            controller = controllers.NLAdaptiveController(self, self.default_control_params)
+            def nlac_control_fn(obs, state, env_params, rng_act, input_action):
+                action_nlac, control_params, _ = controller(obs, state, env_params, rng_act, state.control_params, 0.0)
+                state = state.replace(control_params=control_params)
+                return (action_nlac + input_action), None, state
+            self.control_fn = nlac_control_fn
+        elif lower_controller == 'nlac_esitimate_only':
+            self.default_control_params = controllers.NLACParams()
+            controller = controllers.NLAdaptiveController(self, self.default_control_params)
+            def nlac_esitimate_only_control_fn(obs, state, env_params, rng_act, input_action):
+                _, control_params, _ = controller(obs, state, env_params, rng_act, state.control_params, 0.0)
+                state = state.replace(control_params=control_params)
+                return input_action, None, state
+            self.control_fn = nlac_esitimate_only_control_fn
         else:
             raise NotImplementedError
         # sampling function
@@ -132,11 +148,7 @@
         elif obs_type == 'quad_nlac':
             assert 'nlac' in lower_controller, "quad_nlac obs_type only works with nlac lower controller"
             self.get_obs = self.get_obs_quad_nlac
-<<<<<<< HEAD
-            self.obs_dim = 31 + self.default_params.traj_obs_len * 6
-=======
             self.obs_dim = 37 + self.default_params.traj_obs_len * 6
->>>>>>> 5674cdc4
         else:
             raise NotImplementedError
         # equibrium point
@@ -379,6 +391,17 @@
         return obs
     
     @partial(jax.jit, static_argnums=(0,))
+    def get_obs_nlaconly(self, state: EnvState3D, params: EnvParams3D) -> chex.Array:
+        obs_elements = [
+            # nlac observation
+            state.control_params.vel_hat,
+            state.control_params.a_hat,
+            state.control_params.d_hat,
+        ]
+        obs = jnp.concatenate(obs_elements, axis=-1)
+        return obs
+    
+    @partial(jax.jit, static_argnums=(0,))
     def get_obs_quad_params(self, state: EnvState3D, params: EnvParams3D) -> chex.Array:
         quad_obs = self.get_obs_quadonly(state, params)
         param_obs = self.get_obs_paramsonly(state, params)
@@ -389,6 +412,12 @@
         quad_obs = self.get_obs_quadonly(state, params)
         l1_obs = self.get_obs_l1only(state, params)
         return jnp.concatenate([quad_obs, l1_obs], axis=-1)
+
+    @partial(jax.jit, static_argnums=(0,))
+    def get_obs_quad_nlac(self, state: EnvState3D, params: EnvParams3D) -> chex.Array:
+        quad_obs = self.get_obs_quadonly(state, params)
+        nlac_obs = self.get_obs_nlaconly(state, params)
+        return jnp.concatenate([quad_obs, nlac_obs], axis=-1)
 
     @partial(jax.jit, static_argnums=(0,))
     def get_obs_quad_nlac(self, state: EnvState3D, params: EnvParams3D) -> chex.Array:
@@ -497,6 +526,8 @@
             control_seq.append({'d_hat': control_params.d_hat, 'vel_hat': control_params.vel_hat})
         if hasattr(control_params, 'a_hat'):
             control_seq.append({'a_hat': control_params.a_hat})
+        if hasattr(control_params, 'a_hat'):
+            control_seq.append({'a_hat': control_params.a_hat})
         next_obs, next_env_state, reward, done, info = env.step(
             rng_step, env_state, action, env_params)
         if done:
